--- conflicted
+++ resolved
@@ -2359,21 +2359,6 @@
         {
           for (spiral_pos = 0; spiral_pos < arm_size * 4; spiral_pos++)
             {
-<<<<<<< HEAD
-              DEBUG ("Loading tile %d, %d, %d", champlain_zoom_level_get_zoom_level (level), i, j);
-              ChamplainTile *tile = champlain_tile_new ();
-              g_object_set (G_OBJECT (tile), "x", i, "y", j, "zoom-level", champlain_zoom_level_get_zoom_level (level), NULL);
-
-              g_signal_connect (tile, "notify::state", G_CALLBACK (tile_state_notify), view);
-              clutter_container_add (CLUTTER_CONTAINER (champlain_zoom_level_get_actor (level)),
-                  champlain_tile_get_actor (tile), NULL);
-
-              champlain_zoom_level_add_tile (level, tile);
-              champlain_tile_set_state (tile, CHAMPLAIN_STATE_LOADING);
-              champlain_map_source_fill_tile (priv->map_source, tile);
-
-              g_object_unref (tile);
-=======
               if (j >= y_first && j < y_count && i >= x_first && i < x_count)
                 {
                   gboolean exist = FALSE;
@@ -2411,7 +2396,6 @@
                 }
               i += dirs[spiral_pos / arm_size + 1];
               j += dirs[spiral_pos / arm_size];
->>>>>>> ef14ca5f
             }
           i--;
           j--;
