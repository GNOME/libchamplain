#                                               -*- Autoconf -*-
# Process this file with autoconf to produce a configure script.
m4_define([champlain_major_version], [0])
<<<<<<< HEAD
m4_define([champlain_minor_version], [5])
m4_define([champlain_micro_version], [0])
=======
m4_define([champlain_minor_version], [4])
m4_define([champlain_micro_version], [1])
>>>>>>> ce9eb655
m4_define([champlain_version],
          [champlain_major_version.champlain_minor_version.champlain_micro_version])
m4_define([api_version],
          [champlain_major_version.champlain_minor_version])
# if the API changes, set to 0
AC_PREREQ(2.61)
AC_INIT([libchamplain],
        [champlain_version],
        pierre-luc@pierlux.com)
AC_CONFIG_SRCDIR([champlain/champlain.h])
AC_CONFIG_HEADER([config.h])
AC_CONFIG_MACRO_DIR([m4])

AM_INIT_AUTOMAKE
AC_LIBTOOL_DLOPEN
AM_PROG_LIBTOOL

m4_ifdef([AM_SILENT_RULES],[AM_SILENT_RULES([yes])])

# Checks for programs.
AC_PROG_CC
AM_PROG_CC_C_O
AC_PATH_PROG([GLIB_GENMARSHAL], [glib-genmarshal])

# Checks for libraries.
LIBRARY_VERSION=1:0:1
# API_VERSION is used to generate pc files only
API_VERSION=api_version
CHAMPLAIN_MAJOR_VERSION=champlain_major_version
CHAMPLAIN_MINOR_VERSION=champlain_minor_version
CHAMPLAIN_MICRO_VERSION=champlain_micro_version
CHAMPLAIN_VERSION=champlain_version
CHAMPLAIN_MAJORMINOR=champlain_api_version
AC_SUBST(API_VERSION)
AC_SUBST(CHAMPLAIN_MAJOR_VERSION)
AC_SUBST(CHAMPLAIN_MINOR_VERSION)
AC_SUBST(CHAMPLAIN_MICRO_VERSION)
AC_SUBST(CHAMPLAIN_VERSION)
AC_SUBST(CHAMPLAIN_MAJORMINOR)

AC_SUBST(LIBRARY_VERSION)
AC_SUBST(DEPS_CFLAGS)
AC_SUBST(DEPS_LIBS)

PKG_CHECK_MODULES(DEPS,
  [   glib-2.0 >= 2.16,
      gobject-2.0 >= 2.10,
      gdk-2.0 >= 2.10,
      clutter-1.0 >= 1.0
      cairo >= 1.4,
      gio-2.0 >= 2.16,
      sqlite3 >= 3.0
  ]
)
# check for gtk-doc
GTK_DOC_CHECK(1.9)
IDT_COMPILE_WARNINGS

# -----------------------------------------------------------
# Check for libsoup, use libsoup-gnome if available
# -----------------------------------------------------------
PKG_CHECK_MODULES(SOUP, libsoup-gnome-2.4 >= 2.26, [
    have_soup_gnome="yes"
    AC_DEFINE(HAVE_LIBSOUP_GNOME,1,[libsoup gnome integration])
    ], have_soup_gnome="no")

if test "x$have_soup_gnome" = "xno"; then
  PKG_CHECK_MODULES(SOUP, libsoup-2.4 >= 2.4.1,
     have_soup="yes", have_soup="no")
fi

if test "x$have_soup" = "xno" && test "x$have_soup_gnome" = "xno"; then
   AC_MSG_ERROR([Couldn't find libsoup or libsoup-gnome.])
fi

AC_SUBST(SOUP_CFLAGS)
AC_SUBST(SOUP_LIBS)

# -----------------------------------------------------------
# Enable debug
# -----------------------------------------------------------

AC_ARG_ENABLE(debug,
  AC_HELP_STRING([--disable-debug],[compile without debug code]),
    enable_debug=$enableval, enable_debug=yes )

if test x$enable_debug = xyes; then
  AC_DEFINE(ENABLE_DEBUG, [], [Enable debug code])
fi

# -----------------------------------------------------------
# Enable gtk
# -----------------------------------------------------------

AC_ARG_ENABLE(gtk,
  AC_HELP_STRING([--disable-gtk],[Don't compile Gtk+ embedded view]),
    enable_gtk=$enableval, enable_gtk=yes )

if test x$enable_gtk = xyes; then
  AC_SUBST(GTK_DEPS_CFLAGS)
  AC_SUBST(GTK_DEPS_LIBS)
  PKG_CHECK_MODULES(GTK_DEPS,
    [   gtk+-2.0 >= 2.12
        clutter-gtk-0.10 >= 0.10
    ]
  )

  AC_CONFIG_FILES([champlain-gtk/Makefile
                   docs/reference-gtk/Makefile
                   docs/reference-gtk/version.xml
                   champlain-gtk.pc
                   champlain-gtk-uninstalled.pc])

  AC_DEFINE(ENABLE_GTK, [], [Enable Gtk+ view code])
fi

AM_CONDITIONAL(ENABLE_GTK, test "x$enable_gtk" = "xyes")

# -----------------------------------------------------------
# Enable managed (default to "no")
# -----------------------------------------------------------
AC_ARG_ENABLE(managed,
  AC_HELP_STRING([--enable-managed],[Build champlain-sharp (and champlain-gtk-sharp)]),
    enable_managed=$enableval, enable_managed=no )

if test x$enable_managed = xyes; then
  AC_PATH_PROG(MCS, gmcs)
  AC_SUBST(MCS)

  AC_PATH_PROG(GACUTIL, gacutil)
  AC_SUBST(GACUTIL)

  PKG_CHECK_MODULES(GAPI, gapi-2.0 >= 2.12.0)
  AC_PATH_PROG(GAPI_PARSER, gapi2-parser)
  AC_SUBST(GAPI_PARSER)

  AC_PATH_PROG(GAPI_CODEGEN, gapi2-codegen)
  AC_SUBST(GAPI_CODEGEN)

  AC_PATH_PROG(GAPI_FIXUP, gapi2-fixup)
  AC_SUBST(GAPI_FIXUP)

  PKG_CHECK_MODULES(GTKSHARP, gtk-sharp-2.0 > 2.12.0)
  AC_SUBST(GTKSHARP_LIBS)

  PKG_CHECK_MODULES(CLUTTERSHARP, clutter-sharp >= 0.8.0)
  AC_SUBST(CLUTTER_SHARP_LIBS)

  PKG_CHECK_MODULES(CLUTTER_GTK_SHARP, clutter-gtk-sharp >= 0.8.0)
  AC_SUBST(CLUTTER_GTK_SHARP_LIBS)

  CHAMPLAIN_APIVERSION=0.3
  CHAMPLAIN_GTK_APIVERSION=0.3
  AC_SUBST(CHAMPLAIN_APIVERSION)
  AC_SUBST(CHAMPLAIN_GTK_APIVERSION)
fi

AM_CONDITIONAL(ENABLE_MANAGED, test "x$enable_managed" = "xyes")

# -----------------------------------------------------------
# Enable Python bindings
# -----------------------------------------------------------

AC_ARG_ENABLE(python,
  AC_HELP_STRING([--enable-python],[Build python bindings]),
    enable_python=$enableval, enable_python=no )

if test x$enable_python = xyes; then
  PKG_CHECK_MODULES(PYTHON_BINDING,
   [
      pygtk-2.0,
      pygobject-2.0,
      glib-2.0,
      gobject-2.0,
      clutter-1.0,
      pyclutter-1.0,
      pyclutter-gtk-0.9,
      gconf-2.0,
      gtk+-2.0
   ], have_python="yes", have_python="no")

  if test "x$have_python" = "xyes" ; then
    AC_CHECK_PROGS([PYGOBJECTCODEGEN], [pygobject-codegen-2.0 pygtk-codegen-2.0])
    AM_CHECK_PYTHON_HEADERS(,have_python="no")
  fi
fi

if test "x$enable_python" = "xyes" -a "x$have_python" != "xyes"; then
   AC_MSG_ERROR([Couldn't find python. Check config.log])
fi

AM_CONDITIONAL(ENABLE_PYTHON, test "x$enable_python" = "xyes")
GOBJECT_INTROSPECTION_CHECK([0.6.3])

# -----------------------------------------------------------
AC_CONFIG_FILES([Makefile
                 champlain/Makefile
                 champlain/champlain-version.h
                 demos/Makefile
                 tidy/Makefile
                 docs/reference/Makefile
                 docs/reference/version.xml
                 champlain.pc
                 champlain-uninstalled.pc
                 bindings/perl/Champlain/Makefile
                 bindings/python/Makefile
                 bindings/python/champlain/Makefile
                 bindings/python/champlain-gtk/Makefile
                 bindings/python/demos/Makefile
                 bindings/managed/Makefile
                 bindings/managed/champlain/Makefile
                 bindings/managed/champlain/AssemblyInfo.cs
                 bindings/managed/champlain/champlain-sharp.pc
                 bindings/managed/champlain/champlain-sharp.dll.config
                 bindings/managed/champlain-gtk/Makefile
                 bindings/managed/champlain-gtk/AssemblyInfo.cs
                 bindings/managed/champlain-gtk/champlain-gtk-sharp.pc
                 bindings/managed/champlain-gtk/champlain-gtk-sharp.dll.config
                 bindings/managed/samples/Makefile
                 bindings/Makefile])
AC_OUTPUT

echo ""
echo " libchamplain $VERSION"
echo ""
echo "          Prefix: ${prefix}"
echo "  Compiler flags: ${CPPFLAGS}"
echo "   Documentation: ${enable_gtk_doc}"
echo "           Debug: ${enable_debug}"
echo "   libsoup-gnome: ${have_soup_gnome}"
echo "       Gtk+ View: ${enable_gtk}"
echo ""
echo "Bindings:"
echo "       champlain-sharp: ${enable_managed}"
echo "       Python bindings: ${enable_python}"
echo " gobject-introspection: ${enable_introspection}"
echo ""
<|MERGE_RESOLUTION|>--- conflicted
+++ resolved
@@ -1,13 +1,8 @@
 #                                               -*- Autoconf -*-
 # Process this file with autoconf to produce a configure script.
 m4_define([champlain_major_version], [0])
-<<<<<<< HEAD
 m4_define([champlain_minor_version], [5])
 m4_define([champlain_micro_version], [0])
-=======
-m4_define([champlain_minor_version], [4])
-m4_define([champlain_micro_version], [1])
->>>>>>> ce9eb655
 m4_define([champlain_version],
           [champlain_major_version.champlain_minor_version.champlain_micro_version])
 m4_define([api_version],
